table.directory-list {
    width: 100%;
}

table.directory-list a,
table.directory-list a:link,
table.directory-list a:visited,
table.directory-list a:hover,
table.directory-list a:active {
    color: rgb(72, 72, 72);
}

table.directory-list td.item {
    padding: 3px 5px;
    width: 50%;
}

table.directory-list td.item i.fa {
    width: 13px;
}

table.directory-list td.last-modified {
    padding-left: 100px;
}

.filesystem {
    display: block;
    background-color: white;
    -webkit-border-radius: 5px;
    -moz-border-radius: 5px;
    border-radius: 5px;
    border: 1px solid rgb(216, 216, 216);
    padding: 6px 10px;
    margin-bottom: 6px;
    overflow-x: auto;

    width: 250px;
}

.filesystem a {
    display: block;
    font-size: 22px;
    color: rgb(72, 72, 72);
    text-align: center;
    text-decoration: none
}

.filesystem i.fa {
    display: block;
    font-size: 46px;
    clear: both;
    text-align: center;
}

.filesystem span {
    text-align: center;
}

.filesystem a:hover span {
    text-decoration: underline;
}

#additional-upload-option {
<<<<<<< HEAD
    padding-left:5px;
    display:none;
}

.zip {
    padding-left:3px;
=======
    padding-left: 5px;
    display: none;
>>>>>>> 4b634176
}<|MERGE_RESOLUTION|>--- conflicted
+++ resolved
@@ -61,15 +61,10 @@
 }
 
 #additional-upload-option {
-<<<<<<< HEAD
-    padding-left:5px;
-    display:none;
+    padding-left: 5px;
+    display: none;
 }
 
 .zip {
     padding-left:3px;
-=======
-    padding-left: 5px;
-    display: none;
->>>>>>> 4b634176
 }