--- conflicted
+++ resolved
@@ -655,12 +655,8 @@
     }
 
     const protocol = (location.protocol.indexOf('s') > -1) ? 'wss' : 'ws';
-<<<<<<< HEAD
-    if (enableBusDriver) {
         console.log('Bus Driver Enabled');
     }
-=======
->>>>>>> b1a0edf0
     let socket;
     if (base_url !== '') {
         socket = new ReconnectingWebSocket(`${protocol}://${base_url}/bus/`);
