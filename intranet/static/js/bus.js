--- conflicted
+++ resolved
@@ -402,13 +402,8 @@
                     container: 'map',
                     style: 'mapbox://styles/mapbox/satellite-v9',
                     zoom: 19,
-<<<<<<< HEAD
                     bearing: -49,
                     center: [-77.16772, 38.81932]
-=======
-                    // bearing: -49,
-                    center: [-77.16780704566747, 38.81931241913742]
->>>>>>> a62470e2
                 });
                 this.mapbox.keyboard.disable();
                 this.mapbox.dragPan.disable();
