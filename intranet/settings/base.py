--- conflicted
+++ resolved
@@ -60,10 +60,7 @@
     # Put strings here, like "/home/html/static" or "C:/www/django/static".
     # Always use forward slashes, even on Windows.
     # Don't forget to use absolute paths, not relative paths.
-<<<<<<< HEAD
-=======
     os.path.join(PROJECT_ROOT, 'apps/static'),
->>>>>>> eb20ea42
 )
 
 # # Add all apps with static directories to STATICFILES_DIRS
