--- conflicted
+++ resolved
@@ -819,16 +819,13 @@
         """Cancel an EighthScheduledActivity, and update the rooms and sponsors
         to be "CANCELLED."
         """
-<<<<<<< HEAD
-
         super(EighthScheduledActivity, self).save(*args, **kwargs)
-        """
+
         logger.debug("Act cancelled: {}".format(self.cancelled))
-=======
+
         if not self.cancelled:
             logger.debug("Cancelling {}".format(self))
             self.cancelled = True
->>>>>>> 12e2cfbd
 
         cancelled_room = EighthRoom.objects.get_or_create(name="CANCELLED", capacity=0)[0]
         cancelled_sponsor = EighthSponsor.objects.get_or_create(first_name="", last_name="CANCELLED")[0]
@@ -858,8 +855,8 @@
             self.sponsors.filter(id=cancelled_sponsor.id).delete()
 
     def save(self, *args, **kwargs):
-        """
         super(EighthScheduledActivity, self).save(*args, **kwargs)
+        """
         logger.debug("SAVING. Cancelled: {}".format(self.cancelled))
         logger.debug(self)
         if self.cancelled:
@@ -868,14 +865,8 @@
             self.uncancel()
         logger.debug(self.cancelled)
         logger.debug(self.rooms.all())
-        """
         super(EighthScheduledActivity, self).save(*args, **kwargs)
-<<<<<<< HEAD
-        """
-    
-=======
-
->>>>>>> 12e2cfbd
+        """
 
     class Meta:
         unique_together = (("block", "activity"),)
