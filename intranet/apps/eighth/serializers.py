# -*- coding: utf-8 -*-
from __future__ import unicode_literals

import logging
from django.db.models import Count
from rest_framework import serializers
from rest_framework.reverse import reverse
from ..users.models import User
from .models import (
    EighthBlock, EighthActivity, EighthSignup,
    EighthSponsor, EighthScheduledActivity)


logger = logging.getLogger(__name__)

class EighthActivityListSerializer(serializers.HyperlinkedModelSerializer):
    url = serializers.HyperlinkedIdentityField(view_name="api_eighth_activity_detail")

    class Meta:
        model = EighthActivity
        fields = ("id",
                  "name")

class EighthActivityDetailSerializer(serializers.HyperlinkedModelSerializer):

    class Meta:
        model = EighthActivity
        fields = ("id",
<<<<<<< HEAD
                  "aid",
                  "url",
=======
>>>>>>> 1f5931ff
                  "name",
                  "description",
                  "administrative",
                  "restricted",
                  "presign",
                  "one_a_day",
                  "both_blocks",
                  "sticky",
                  "special")


class EighthBlockListSerializer(serializers.HyperlinkedModelSerializer):
    url = serializers.HyperlinkedIdentityField(view_name="api_eighth_block_detail")

    class Meta:
        model = EighthBlock
        fields = ("id",
                  "url",
                  "date",
                  "block_letter",
                  "locked")


class EighthBlockDetailSerializer(serializers.Serializer):
    id = serializers.ReadOnlyField()
    activities = serializers.SerializerMethodField("fetch_activity_list_with_metadata")
    date = serializers.DateField()
    block_letter = serializers.CharField(max_length=10)

    def fetch_activity_list_with_metadata(self, block):
        activity_list = {}
        scheduled_activity_to_activity_map = {}

        # Find all scheduled activities that don't correspond to
        # deleted activities
        scheduled_activities = (block.eighthscheduledactivity_set
                                     .exclude(activity__deleted=True)
                                     .select_related("activity"))

        user = self.context.get("user", self.context["request"].user)
        favorited_activities = set(user.favorited_activity_set
                                       .values_list("id", flat=True))
        available_restricted_acts = EighthActivity.restricted_activities_available_to_user(user)

        for scheduled_activity in scheduled_activities:
            activity = scheduled_activity.activity
            restricted_for_user = (activity.restricted and
                                   not (user.is_eighth_admin and not user.is_student)
                                   and (activity.id not in available_restricted_acts))
            prefix = "Special: " if activity.special else ""
            prefix += activity.name
            if scheduled_activity.title:
                prefix += " - " + scheduled_activity.title
            middle = " (R)" if restricted_for_user else ""
            suffix = " (BB)" if activity.both_blocks else ""
            suffix += " (A)" if activity.administrative else ""
            suffix += " (S)" if activity.sticky else ""
            suffix += " (Deleted)" if activity.deleted else ""

            name_with_flags = prefix + middle + suffix
            name_with_flags_for_user = prefix + (middle if restricted_for_user else "") + suffix

            activity_info = {
                "id": activity.id,
                "aid": activity.aid,
                "scheduled_activity": scheduled_activity.id,
                "url": reverse("api_eighth_activity_detail",
                               args=[activity.id],
                               request=self.context["request"]),
                "name": activity.name,
                "name_with_flags": name_with_flags,
                "name_with_flags_for_user": name_with_flags_for_user,
                "description": activity.description,
                "cancelled": scheduled_activity.cancelled,
                "favorited": activity.id in favorited_activities,
                "roster": {
                    "count": 0,
                    "capacity": 0,
                    "url": reverse("api_eighth_scheduled_activity_signup_list",
                                   args=[scheduled_activity.id],
                                   request=self.context["request"])
                },
                "rooms": [],
                "sponsors": [],
                "restricted": activity.restricted,
                "restricted_for_user": restricted_for_user,
                "both_blocks": activity.both_blocks,
                "special": activity.special,
                "administrative": activity.administrative,
                "sticky": activity.sticky,
                "title": scheduled_activity.title,
                "comments": scheduled_activity.comments,
                "display_text": ""
            }
            scheduled_activity_to_activity_map[scheduled_activity.id] = activity.id

            activity_list[activity.id] = activity_info

        # Find the number of students signed up for every activity
        # in this block
        activities_with_signups = (EighthSignup.objects
                                               .filter(scheduled_activity__block=block)
                                               .exclude(scheduled_activity__activity__deleted=True)
                                               .values_list("scheduled_activity__activity_id")
                                               .annotate(user_count=Count("scheduled_activity")))

        for activity, user_count in activities_with_signups:
            activity_list[activity]["roster"]["count"] = user_count

        sponsors_dict = (EighthSponsor.objects
                                      .values_list("id",
                                                   "user_id",
                                                   "first_name",
                                                   "last_name",
                                                   "show_full_name"))

        all_sponsors = dict((sponsor[0],
                             {"user_id": sponsor[1],
                              "name": sponsor[2]+" "+sponsor[3] if sponsor[4] else sponsor[3]}) for sponsor in sponsors_dict)

        activity_ids = scheduled_activities.values_list("activity__id")
        sponsorships = (EighthActivity.sponsors
                                      .through
                                      .objects
                                      .filter(eighthactivity_id__in=activity_ids)
                                      .select_related("sponsors")
                                      .values("eighthactivity", "eighthsponsor"))

        scheduled_activity_ids = scheduled_activities.values_list("id", flat=True)
        overidden_sponsorships = (EighthScheduledActivity.sponsors.through.objects
                                                         .filter(eighthscheduledactivity_id__in=scheduled_activity_ids)
                                                         .values("eighthscheduledactivity", "eighthsponsor"))

        for sponsorship in sponsorships:
            activity_id = int(sponsorship["eighthactivity"])
            sponsor_id = sponsorship["eighthsponsor"]
            sponsor = all_sponsors[sponsor_id]

            if sponsor["user_id"]:
                # We're not using User.get_user() here since we only want
                # a value from LDAP that is probably already cached.
                # This eliminates several hundred SQL queries on some
                # pages.
                dn = User.dn_from_id(sponsor["user_id"])
                if dn is not None:
                    name = User(dn=dn).last_name
                else:
                    name = None
            else:
                name = None

            activity_list[activity_id]["sponsors"].append(sponsor["name"] or name)

        activities_sponsors_overidden = []
        for sponsorship in overidden_sponsorships:
            scheduled_activity_id = sponsorship["eighthscheduledactivity"]
            activity_id = scheduled_activity_to_activity_map[scheduled_activity_id]
            sponsor_id = sponsorship["eighthsponsor"]
            sponsor = all_sponsors[sponsor_id]

            if activity_id not in activities_sponsors_overidden:
                activities_sponsors_overidden.append(activity_id)
                del activity_list[activity_id]["sponsors"][:]

            if sponsor["user_id"]:
                # See a few lines up for why we're not using User.get_user()
                dn = User.dn_from_id(sponsor["user_id"])
                if dn is not None:
                    name = User(dn=dn).last_name
                else:
                    name = None
            else:
                name = None
            activity_list[activity_id]["sponsors"].append(sponsor["name"] or name)

        roomings = (EighthActivity.rooms.through.objects
                                  .filter(eighthactivity_id__in=activity_ids)
                                  .select_related("eighthroom", "eighthactivity"))
        overidden_roomings = (EighthScheduledActivity.rooms
                                                     .through
                                                     .objects
                                                     .filter(eighthscheduledactivity_id__in=scheduled_activity_ids)
                                                     .select_related("eighthroom", "eighthscheduledactivity"))

        for rooming in roomings:
            activity_id = rooming.eighthactivity.id
            room_name = rooming.eighthroom.name
            activity_list[activity_id]["rooms"].append(room_name)
            activity_list[activity_id]["roster"]["capacity"] += rooming.eighthroom.capacity

        activities_rooms_overidden = []
        for rooming in overidden_roomings:
            scheduled_activity_id = rooming.eighthscheduledactivity.id

            activity_id = scheduled_activity_to_activity_map[scheduled_activity_id]
            if activity_id not in activities_rooms_overidden:
                activities_rooms_overidden.append(activity_id)
                del activity_list[activity_id]["rooms"][:]
                activity_list[activity_id]["roster"]["capacity"] = 0
            room_name = rooming.eighthroom.name
            activity_list[activity_id]["rooms"].append(room_name)
            activity_list[activity_id]["roster"]["capacity"] += rooming.eighthroom.capacity

        for scheduled_activity in scheduled_activities:
            if scheduled_activity.capacity is not None:
                capacity = scheduled_activity.capacity
                sched_act_id = scheduled_activity.activity.id
                activity_list[sched_act_id]["roster"]["capacity"] = capacity

        return activity_list

    class Meta:
        fields = ("id",
                  "activities",
                  "date",
                  "block_letter")


class EighthSignupSerializer(serializers.ModelSerializer):
    block = serializers.SerializerMethodField("block_info")
    activity = serializers.SerializerMethodField("activity_info")
    scheduled_activity = serializers.SerializerMethodField("scheduled_activity_info")

    def block_info(self, signup):
        return {
            "id": signup.scheduled_activity.block.id,
            "url": reverse("api_eighth_block_detail",
                           args=[signup.scheduled_activity.block.id],
                           request=self.context["request"])
        }

    def activity_info(self, signup):
        return signup.scheduled_activity.activity.id

    def scheduled_activity_info(self, signup):
        return signup.scheduled_activity.id

    class Meta:
        model = EighthSignup
        fields = ("id",
                  "block",
                  "activity",
                  "scheduled_activity",
                  "user")

def add_signup_validator(value):
    if 'scheduled_activity' in value:
        return
    if 'block' in value and 'activity' in value and not value.get('use_scheduled_activity', False):
        return
    raise serializers.ValidationError('Either scheduled_activity, or block and activity must exist. use_scheduled_activity must be false to use block and activity.')

class EighthAddSignupSerializer(serializers.Serializer):
    block = serializers.PrimaryKeyRelatedField(queryset=EighthBlock.objects.all(), required=False)
    activity = serializers.PrimaryKeyRelatedField(queryset=EighthActivity.objects.all(), required=False)
    scheduled_activity = serializers.PrimaryKeyRelatedField(queryset=EighthScheduledActivity.objects.select_related('activity').select_related('block'), required=False)
    use_scheduled_activity = serializers.BooleanField(required=False)
    force = serializers.BooleanField(required=False)

    class Meta:
        validators = [add_signup_validator]
<|MERGE_RESOLUTION|>--- conflicted
+++ resolved
@@ -26,11 +26,8 @@
     class Meta:
         model = EighthActivity
         fields = ("id",
-<<<<<<< HEAD
                   "aid",
                   "url",
-=======
->>>>>>> 1f5931ff
                   "name",
                   "description",
                   "administrative",
