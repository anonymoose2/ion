# -*- coding: utf-8 -*-
from __future__ import unicode_literals

import logging
from django.db.models import Count
from rest_framework import serializers
from rest_framework.reverse import reverse
from ..users.models import User
from .models import (
    EighthBlock, EighthActivity, EighthSignup,
    EighthSponsor, EighthScheduledActivity)


logger = logging.getLogger(__name__)

class EighthActivityListSerializer(serializers.HyperlinkedModelSerializer):
    url = serializers.HyperlinkedIdentityField(view_name="api_eighth_activity_detail")

    class Meta:
        model = EighthActivity
        fields = ("id",
                  "name",
                  "url")


class EighthActivityDetailSerializer(serializers.HyperlinkedModelSerializer):
    scheduled_on = serializers.SerializerMethodField("fetch_scheduled_on")

    def fetch_scheduled_on(self, act):
        scheduled_on = {}
        scheduled_activities = EighthScheduledActivity.objects.filter(activity=act)

        user = self.context.get("user", self.context["request"].user)
        favorited_activities = set(user.favorited_activity_set
                                       .values_list("id", flat=True))
        available_restricted_acts = EighthActivity.restricted_activities_available_to_user(user)

        for scheduled_activity in scheduled_activities:
            scheduled_on[scheduled_activity.block.id] = {
                "id": scheduled_activity.block.id,
                "date": scheduled_activity.block.date,
                "block_letter": scheduled_activity.block.block_letter,
                "url": reverse("api_eighth_block_detail",
                           args=[scheduled_activity.block.id],
                           request=self.context["request"]),
                "roster": {
                    "id": scheduled_activity.id,
                    "url": reverse("api_eighth_scheduled_activity_signup_list",
                               args=[scheduled_activity.id],
                               request=self.context["request"]),
                }
            }
        return scheduled_on


    class Meta:
        model = EighthActivity
        fields = ("id",
                  "aid",
                  "url",
                  "name",
                  "description",
                  "administrative",
                  "restricted",
                  "presign",
                  "one_a_day",
                  "both_blocks",
                  "sticky",
                  "special",
                  "scheduled_on")


class EighthBlockListSerializer(serializers.HyperlinkedModelSerializer):
    url = serializers.HyperlinkedIdentityField(view_name="api_eighth_block_detail")

    class Meta:
        model = EighthBlock
        fields = ("id",
                  "url",
                  "date",
                  "block_letter",
                  "locked")


class EighthBlockDetailSerializer(serializers.Serializer):
    id = serializers.ReadOnlyField()
    activities = serializers.SerializerMethodField("fetch_activity_list_with_metadata")
    date = serializers.DateField()
    block_letter = serializers.CharField(max_length=10)

    def process_scheduled_activity(self, scheduled_activity, request=None, user=None, favorited_activities=None, available_restricted_acts=None):
        activity = scheduled_activity.activity
        restricted_for_user = (activity.restricted and
                               not (user.is_eighth_admin and not user.is_student)
                               and (activity.id not in available_restricted_acts))
        prefix = "Special: " if activity.special else ""
        prefix += activity.name
        if scheduled_activity.title:
            prefix += " - " + scheduled_activity.title
        middle = " (R)" if restricted_for_user else ""
        suffix = " (BB)" if activity.both_blocks else ""
        suffix += " (A)" if activity.administrative else ""
        suffix += " (S)" if activity.sticky else ""
        suffix += " (Deleted)" if activity.deleted else ""

        name_with_flags = prefix + middle + suffix
        name_with_flags_for_user = prefix + (middle if restricted_for_user else "") + suffix

        activity_info = {
            "id": activity.id,
            "scheduled_activity": scheduled_activity.id,
            "url": reverse("api_eighth_activity_detail",
                           args=[activity.id],
                           request=request),
            "name": activity.name,
            "name_with_flags": name_with_flags,
            "name_with_flags_for_user": name_with_flags_for_user,
            "description": activity.description,
            "cancelled": scheduled_activity.cancelled,
            "favorited": activity.id in favorited_activities,
            "roster": {
                "count": 0,
                "capacity": 0,
                "url": reverse("api_eighth_scheduled_activity_signup_list",
                               args=[scheduled_activity.id],
                               request=request)
            },
            "rooms": [],
            "sponsors": [],
            "restricted": activity.restricted,
            "restricted_for_user": restricted_for_user,
            "both_blocks": activity.both_blocks,
            "special": activity.special,
            "administrative": activity.administrative,
            "sticky": activity.sticky,
            "title": scheduled_activity.title,
            "comments": scheduled_activity.comments,
            "display_text": ""
        }
        return activity_info


    def fetch_activity_list_with_metadata(self, block):
        activity_list = {}
        scheduled_activity_to_activity_map = {}

        # Find all scheduled activities that don't correspond to
        # deleted activities
        scheduled_activities = (block.eighthscheduledactivity_set
                                     .exclude(activity__deleted=True)
                                     .select_related("activity"))

        user = self.context.get("user", self.context["request"].user)
        favorited_activities = set(user.favorited_activity_set
                                       .values_list("id", flat=True))
        available_restricted_acts = EighthActivity.restricted_activities_available_to_user(user)

        for scheduled_activity in scheduled_activities:
            activity_info = self.process_scheduled_activity(scheduled_activity,
                                                            self.context["request"],
                                                            user,
                                                            favorited_activities,
                                                            available_restricted_acts)
            activity = scheduled_activity.activity
<<<<<<< HEAD
=======
            restricted_for_user = (activity.restricted and
                                   not (user.is_eighth_admin and not user.is_student)
                                   and (activity.id not in available_restricted_acts))
            prefix = "Special: " if activity.special else ""
            prefix += activity.name
            if scheduled_activity.title:
                prefix += " - " + scheduled_activity.title
            middle = " (R)" if restricted_for_user else ""
            suffix = " (BB)" if activity.both_blocks else ""
            suffix += " (A)" if activity.administrative else ""
            suffix += " (S)" if activity.sticky else ""
            suffix += " (Deleted)" if activity.deleted else ""

            name_with_flags = prefix + middle + suffix
            name_with_flags_for_user = prefix + (middle if restricted_for_user else "") + suffix

            activity_info = {
                "id": activity.id,
                "aid": activity.aid,
                "scheduled_activity": scheduled_activity.id,
                "url": reverse("api_eighth_activity_detail",
                               args=[activity.id],
                               request=self.context["request"]),
                "name": activity.name,
                "name_with_flags": name_with_flags,
                "name_with_flags_for_user": name_with_flags_for_user,
                "description": activity.description,
                "cancelled": scheduled_activity.cancelled,
                "favorited": activity.id in favorited_activities,
                "roster": {
                    "count": 0,
                    "capacity": 0,
                    "url": reverse("api_eighth_scheduled_activity_signup_list",
                                   args=[scheduled_activity.id],
                                   request=self.context["request"])
                },
                "rooms": [],
                "sponsors": [],
                "restricted": activity.restricted,
                "restricted_for_user": restricted_for_user,
                "both_blocks": activity.both_blocks,
                "special": activity.special,
                "administrative": activity.administrative,
                "sticky": activity.sticky,
                "title": scheduled_activity.title,
                "comments": scheduled_activity.comments,
                "display_text": ""
            }
>>>>>>> 3fd4bd7d
            scheduled_activity_to_activity_map[scheduled_activity.id] = activity.id
            activity_list[activity.id] = activity_info

        # Find the number of students signed up for every activity
        # in this block
        activities_with_signups = (EighthSignup.objects
                                               .filter(scheduled_activity__block=block)
                                               .exclude(scheduled_activity__activity__deleted=True)
                                               .values_list("scheduled_activity__activity_id")
                                               .annotate(user_count=Count("scheduled_activity")))


        for activity, user_count in activities_with_signups:
            activity_list[activity]["roster"]["count"] = user_count

        sponsors_dict = (EighthSponsor.objects
                                      .values_list("id",
                                                   "user_id",
                                                   "first_name",
                                                   "last_name",
                                                   "show_full_name"))

        all_sponsors = dict((sponsor[0],
                             {"user_id": sponsor[1],
                              "name": sponsor[2]+" "+sponsor[3] if sponsor[4] else sponsor[3]}) for sponsor in sponsors_dict)

        activity_ids = scheduled_activities.values_list("activity__id")
        sponsorships = (EighthActivity.sponsors
                                      .through
                                      .objects
                                      .filter(eighthactivity_id__in=activity_ids)
                                      .select_related("sponsors")
                                      .values("eighthactivity", "eighthsponsor"))

        scheduled_activity_ids = scheduled_activities.values_list("id", flat=True)
        overidden_sponsorships = (EighthScheduledActivity.sponsors.through.objects
                                                         .filter(eighthscheduledactivity_id__in=scheduled_activity_ids)
                                                         .values("eighthscheduledactivity", "eighthsponsor"))

        for sponsorship in sponsorships:
            activity_id = int(sponsorship["eighthactivity"])
            sponsor_id = sponsorship["eighthsponsor"]
            sponsor = all_sponsors[sponsor_id]

            if sponsor["user_id"]:
                # We're not using User.get_user() here since we only want
                # a value from LDAP that is probably already cached.
                # This eliminates several hundred SQL queries on some
                # pages.
                dn = User.dn_from_id(sponsor["user_id"])
                if dn is not None:
                    name = User(dn=dn).last_name
                else:
                    name = None
            else:
                name = None

            activity_list[activity_id]["sponsors"].append(sponsor["name"] or name)

        activities_sponsors_overidden = []
        for sponsorship in overidden_sponsorships:
            scheduled_activity_id = sponsorship["eighthscheduledactivity"]
            activity_id = scheduled_activity_to_activity_map[scheduled_activity_id]
            sponsor_id = sponsorship["eighthsponsor"]
            sponsor = all_sponsors[sponsor_id]

            if activity_id not in activities_sponsors_overidden:
                activities_sponsors_overidden.append(activity_id)
                del activity_list[activity_id]["sponsors"][:]

            if sponsor["user_id"]:
                # See a few lines up for why we're not using User.get_user()
                dn = User.dn_from_id(sponsor["user_id"])
                if dn is not None:
                    name = User(dn=dn).last_name
                else:
                    name = None
            else:
                name = None
            activity_list[activity_id]["sponsors"].append(sponsor["name"] or name)

        roomings = (EighthActivity.rooms.through.objects
                                  .filter(eighthactivity_id__in=activity_ids)
                                  .select_related("eighthroom", "eighthactivity"))
        overidden_roomings = (EighthScheduledActivity.rooms
                                                     .through
                                                     .objects
                                                     .filter(eighthscheduledactivity_id__in=scheduled_activity_ids)
                                                     .select_related("eighthroom", "eighthscheduledactivity"))

        for rooming in roomings:
            activity_id = rooming.eighthactivity.id
            room_name = rooming.eighthroom.name
            activity_list[activity_id]["rooms"].append(room_name)
            activity_list[activity_id]["roster"]["capacity"] += rooming.eighthroom.capacity

        activities_rooms_overidden = []
        for rooming in overidden_roomings:
            scheduled_activity_id = rooming.eighthscheduledactivity.id

            activity_id = scheduled_activity_to_activity_map[scheduled_activity_id]
            if activity_id not in activities_rooms_overidden:
                activities_rooms_overidden.append(activity_id)
                del activity_list[activity_id]["rooms"][:]
                activity_list[activity_id]["roster"]["capacity"] = 0
            room_name = rooming.eighthroom.name
            activity_list[activity_id]["rooms"].append(room_name)
            activity_list[activity_id]["roster"]["capacity"] += rooming.eighthroom.capacity

        for scheduled_activity in scheduled_activities:
            if scheduled_activity.capacity is not None:
                capacity = scheduled_activity.capacity
                sched_act_id = scheduled_activity.activity.id
                activity_list[sched_act_id]["roster"]["capacity"] = capacity

        return activity_list

    class Meta:
        fields = ("id",
                  "activities",
                  "date",
                  "block_letter")


class EighthSignupSerializer(serializers.ModelSerializer):
    block = serializers.SerializerMethodField("block_info")
    activity = serializers.SerializerMethodField("activity_info")
    scheduled_activity = serializers.SerializerMethodField("scheduled_activity_info")

    def block_info(self, signup):
        return {
            "id": signup.scheduled_activity.block.id,
            "date": signup.scheduled_activity.block.date,
            "url": reverse("api_eighth_block_detail",
                           args=[signup.scheduled_activity.block.id],
                           request=self.context["request"])
        }

    def activity_info(self, signup):
        return {
            "id": signup.scheduled_activity.activity.id,
            "title": signup.scheduled_activity.title_with_flags,
            "url": reverse("api_eighth_activity_detail",
                           args=[signup.scheduled_activity.activity.id],
                           request=self.context["request"])
        }

    def scheduled_activity_info(self, signup):
        return signup.scheduled_activity.id

    class Meta:
        model = EighthSignup
        fields = ("id",
                  "block",
                  "activity",
                  "scheduled_activity",
                  "user")

class UserSerializer(serializers.ModelSerializer):
    url = serializers.SerializerMethodField()

    def get_url(self, user):
        return reverse("api_user_profile_detail",
                   args=[user.id],
                   request=self.context["request"])
    class Meta:
        model = User
        fields = ("id",
                  "full_name",
                  "username",
                  "url")

class EighthScheduledActivitySerializer(serializers.ModelSerializer):
    block = serializers.SerializerMethodField("block_info")
    activity = serializers.SerializerMethodField("activity_info")
    signups = serializers.SerializerMethodField("signups_info")
    name = serializers.SerializerMethodField()
    capacity = serializers.SerializerMethodField()

    def get_name(self, scheduled_activity):
        return scheduled_activity.title_with_flags

    def get_capacity(self, scheduled_activity):
        return scheduled_activity.get_true_capacity()

    def block_info(self, scheduled_activity):
        return {
            "id": scheduled_activity.block.id,
            "date": signup.scheduled_activity.block.date,
            "url": reverse("api_eighth_block_detail",
                           args=[scheduled_activity.block.id],
                           request=self.context["request"])
        }

    def activity_info(self, scheduled_activity):
        return {
            "id": scheduled_activity.activity.id,
            "title": scheduled_activity.title_with_flags,
            "url": reverse("api_eighth_activity_detail",
                           args=[scheduled_activity.activity.id],
                           request=self.context["request"])
        }

    def signups_info(self, scheduled_activity):
        signups = scheduled_activity.members
        serializer = UserSerializer(signups, context=self.context, many=True)
        return serializer.data

    class Meta:
        model = EighthScheduledActivity
        fields = ("id",
                  "name",
                  "block",
                  "activity",
                  "signups",
                  "capacity")


def add_signup_validator(value):
    if 'scheduled_activity' in value:
        return
    if 'block' in value and 'activity' in value and not value.get('use_scheduled_activity', False):
        return
    raise serializers.ValidationError('Either scheduled_activity, or block and activity must exist. use_scheduled_activity must be false to use block and activity.')

class EighthAddSignupSerializer(serializers.Serializer):
    block = serializers.PrimaryKeyRelatedField(queryset=EighthBlock.objects.all(), required=False)
    activity = serializers.PrimaryKeyRelatedField(queryset=EighthActivity.objects.all(), required=False)
    scheduled_activity = serializers.PrimaryKeyRelatedField(queryset=EighthScheduledActivity.objects.select_related('activity').select_related('block'), required=False)
    use_scheduled_activity = serializers.BooleanField(required=False)
    force = serializers.BooleanField(required=False)

    class Meta:
        validators = [add_signup_validator]
<|MERGE_RESOLUTION|>--- conflicted
+++ resolved
@@ -162,57 +162,6 @@
                                                             favorited_activities,
                                                             available_restricted_acts)
             activity = scheduled_activity.activity
-<<<<<<< HEAD
-=======
-            restricted_for_user = (activity.restricted and
-                                   not (user.is_eighth_admin and not user.is_student)
-                                   and (activity.id not in available_restricted_acts))
-            prefix = "Special: " if activity.special else ""
-            prefix += activity.name
-            if scheduled_activity.title:
-                prefix += " - " + scheduled_activity.title
-            middle = " (R)" if restricted_for_user else ""
-            suffix = " (BB)" if activity.both_blocks else ""
-            suffix += " (A)" if activity.administrative else ""
-            suffix += " (S)" if activity.sticky else ""
-            suffix += " (Deleted)" if activity.deleted else ""
-
-            name_with_flags = prefix + middle + suffix
-            name_with_flags_for_user = prefix + (middle if restricted_for_user else "") + suffix
-
-            activity_info = {
-                "id": activity.id,
-                "aid": activity.aid,
-                "scheduled_activity": scheduled_activity.id,
-                "url": reverse("api_eighth_activity_detail",
-                               args=[activity.id],
-                               request=self.context["request"]),
-                "name": activity.name,
-                "name_with_flags": name_with_flags,
-                "name_with_flags_for_user": name_with_flags_for_user,
-                "description": activity.description,
-                "cancelled": scheduled_activity.cancelled,
-                "favorited": activity.id in favorited_activities,
-                "roster": {
-                    "count": 0,
-                    "capacity": 0,
-                    "url": reverse("api_eighth_scheduled_activity_signup_list",
-                                   args=[scheduled_activity.id],
-                                   request=self.context["request"])
-                },
-                "rooms": [],
-                "sponsors": [],
-                "restricted": activity.restricted,
-                "restricted_for_user": restricted_for_user,
-                "both_blocks": activity.both_blocks,
-                "special": activity.special,
-                "administrative": activity.administrative,
-                "sticky": activity.sticky,
-                "title": scheduled_activity.title,
-                "comments": scheduled_activity.comments,
-                "display_text": ""
-            }
->>>>>>> 3fd4bd7d
             scheduled_activity_to_activity_map[scheduled_activity.id] = activity.id
             activity_list[activity.id] = activity_info
 
