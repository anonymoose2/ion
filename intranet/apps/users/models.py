--- conflicted
+++ resolved
@@ -9,7 +9,6 @@
 from django.core.cache import cache
 from django.contrib.auth.models import AbstractBaseUser, PermissionsMixin, UserManager
 from django.core.signing import Signer
-from intranet.settings.base import SUPERUSERS
 from intranet.db.ldap_db import LDAPConnection
 from intranet import settings
 from intranet.middleware import threadlocals
@@ -661,20 +660,16 @@
 
         return self.user_type == "simpleUser"
 
-<<<<<<< HEAD
-=======
     def is_superuser(self):
-        """Checks if user is in admin_all or in SUPERUSERS
+        """Checks if user should have superuser privileges
 
         Returns:
             Boolean
 
         """
 
-        return self.member_of("admin_all") or self.username in SUPERUSERS
-
-
->>>>>>> be6eeabe
+        return self.member_of("admin_all")
+
     def is_http_request_sender(self):
         """Checks if a user the HTTP request sender (accessing own info)
 
