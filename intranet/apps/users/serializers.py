--- conflicted
+++ resolved
@@ -19,19 +19,9 @@
     number = serializers.IntegerField()
     name = serializers.CharField(max_length=20)
 
-<<<<<<< HEAD
-class SubUserSerializer(serializers.ModelSerializer):
-    class Meta:
-        model = User
-        fields = ('id')
-
-class ClassSerializer(serializers.Serializer):
-    section_id = serializers.CharField(max_length=500)
-=======
 class SubClassSerializer(serializers.Serializer):
     section_id = serializers.CharField(max_length=500)
     url = serializers.HyperlinkedIdentityField(view_name="api_user_class_detail")
->>>>>>> f92c5a52
 
 class AddressSerializer(serializers.Serializer):
     street = serializers.CharField(max_length=500)
@@ -39,19 +29,6 @@
     state = serializers.CharField(max_length=100)
     postal_code = serializers.CharField(max_length=10)
 
-<<<<<<< HEAD
-class CounselorSerializer(serializers.ModelSerializer):
-    class Meta:
-        model = User
-        fields = ('id', 'full_name', 'short_name')
-
-
-class UserSerializer(serializers.ModelSerializer):
-    grade = GradeSerializer()
-    classes = ClassSerializer(many=True) 
-    address = AddressSerializer()
-    counselor = CounselorSerializer()
-=======
 class StudentSerializer(serializers.HyperlinkedModelSerializer):
     url = serializers.HyperlinkedIdentityField(view_name="api_user_profile_detail")
     first_name = serializers.CharField(max_length=200)
@@ -76,7 +53,6 @@
     classes = SubClassSerializer(many=True) 
     address = AddressSerializer()
     counselor = CounselorTeacherSerializer()
->>>>>>> f92c5a52
     ion_username = serializers.CharField(max_length=500)
     common_name = serializers.CharField(max_length=200)
     display_name = serializers.CharField(max_length=400)
@@ -102,9 +78,7 @@
     
     class Meta:
         model = User
-<<<<<<< HEAD
-        fields = ('id', 'ion_username', 'sex', 'title', 'display_name', 'full_name', 'short_name', 'first_name', 'middle_name', 'last_name', 'common_name', 'nickname', 'tj_email', 'emails', 'grade', 'graduation_year', 'user_type', 'home_phone', 'mobile_phone', 'other_phones', 'webpages', 'counselor', 'address', 'birthday', 'is_eighth_admin', 'is_announcements_admin', 'is_teacher', 'is_student', 'is_staff', 'classes')#, 'ion_id', 'ion_username', 'common_name', 'display_name', 'nickname', 'title', 'first_name', 'middle_name', 'last_name', 'sex', 'user_type', 'graduation_year', 'preferred_photo', 'emails', 'home_phone', 'mobile_phone', 'other_phones', 'webpages', 'startpage')
-=======
+
         fields = ('id', 'ion_username', 'sex', 'title', 'display_name', 'full_name', 'short_name', 'first_name', 'middle_name', 'last_name', 'common_name', 'nickname', 'tj_email', 'emails', 'grade', 'graduation_year', 'birthday', 'user_type', 'home_phone', 'mobile_phone', 'other_phones', 'webpages', 'counselor', 'address', 'is_eighth_admin', 'is_announcements_admin', 'is_teacher', 'is_student', 'is_staff', 'classes')#, 'ion_id', 'ion_username', 'common_name', 'display_name', 'nickname', 'title', 'first_name', 'middle_name', 'last_name', 'sex', 'user_type', 'graduation_year', 'preferred_photo', 'emails', 'home_phone', 'mobile_phone', 'other_phones', 'webpages', 'startpage')
 
 class ClassSerializer(serializers.Serializer):
@@ -119,5 +93,4 @@
             child=serializers.IntegerField()
             )
     teacher = CounselorTeacherSerializer()
-    students = StudentSerializer(many=True)
->>>>>>> f92c5a52
+    students = StudentSerializer(many=True)