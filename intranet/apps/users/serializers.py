--- conflicted
+++ resolved
@@ -79,12 +79,7 @@
     
     class Meta:
         model = User
-<<<<<<< HEAD
-
-        fields = ('id', 'ion_username', 'sex', 'title', 'display_name', 'full_name', 'short_name', 'first_name', 'middle_name', 'last_name', 'common_name', 'nickname', 'tj_email', 'emails', 'grade', 'graduation_year', 'birthday', 'user_type', 'home_phone', 'mobile_phone', 'other_phones', 'webpages', 'counselor', 'address', 'is_eighth_admin', 'is_announcements_admin', 'is_teacher', 'is_student', 'is_staff', 'classes')#, 'ion_id', 'ion_username', 'common_name', 'display_name', 'nickname', 'title', 'first_name', 'middle_name', 'last_name', 'sex', 'user_type', 'graduation_year', 'preferred_photo', 'emails', 'home_phone', 'mobile_phone', 'other_phones', 'webpages', 'startpage')
-=======
         fields = ('id', 'ion_username', 'sex', 'title', 'display_name', 'full_name', 'short_name', 'first_name', 'middle_name', 'last_name', 'common_name', 'nickname', 'tj_email', 'emails', 'grade', 'graduation_year', 'birthday', 'user_type', 'home_phone', 'mobile_phone', 'other_phones', 'webpages', 'counselor', 'address', 'is_eighth_admin', 'is_announcements_admin', 'is_teacher', 'is_student', 'classes')
->>>>>>> 895c5249
 
 class ClassSerializer(serializers.Serializer):
     name = serializers.CharField(max_length=300)
