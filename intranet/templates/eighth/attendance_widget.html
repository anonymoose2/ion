--- conflicted
+++ resolved
@@ -9,15 +9,9 @@
     </div>
     <div class="widget-content">
     {% for schact in sponsor_schedule %}
-<<<<<<< HEAD
         <div class="eighth-block{% if schact.block.is_today %} today{% endif %}{% if schact.activity and not schact.attendance_taken %} no-attendance{% endif %}{% if schact.activity %} clickable{% endif %}">
             <div class="block-header">
-                <span class="block-letter"{% if schact.block_letter_width %} style="width: {{ schact.block_letter_width }}px"{% endif %}>
-=======
-        <div class="eighth-block{% if schact.block.is_today %} today{% endif %}{% if schact.activity and not schact.attendance_taken %} no-attendance{% endif %}">
-            <div class="block-header{% if schact.activity %} clickable{% endif %}">
                 <span class="block-letter"{% if schact.block.letter_width %} style="width: {{ schact.block.letter_width }}px"{% endif %}>
->>>>>>> 3dd66eb3
                     {{ schact.block.block_letter }}
                 </span>
                 {{ schact.block.date|date:"D, N j" }}
