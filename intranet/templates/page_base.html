--- conflicted
+++ resolved
@@ -15,13 +15,8 @@
     <meta name="viewport" content="width=device-width,initial=scale=1.0" />
     {% block css %}
         <link rel="stylesheet" type="text/css" href="//netdna.bootstrapcdn.com/font-awesome/3.2.1/css/font-awesome.css" />
-<<<<<<< HEAD
-        <link rel="stylesheet" type="text/css" href="http://fonts.googleapis.com/css?family=Open+Sans:100italic,400italic,700italic,100,400,700" />
-        <link rel="stylesheet" type="text/css" href="{% static 'css/base.css' %}" />
-=======
         <link rel="stylesheet" type="text/css" href="//fonts.googleapis.com/css?family=Open+Sans:100italic,400italic,700italic,100,400,700">
         <link rel="stylesheet" type="text/css" href="{% static 'css/base.css' %}">
->>>>>>> ae7351c0
     {% endblock %}
 
     {% block js %}
